// Copyright 2015 xeipuuv ( https://github.com/xeipuuv )
//
// Licensed under the Apache License, Version 2.0 (the "License");
// you may not use this file except in compliance with the License.
// You may obtain a copy of the License at
//
//   http://www.apache.org/licenses/LICENSE-2.0
//
// Unless required by applicable law or agreed to in writing, software
// distributed under the License is distributed on an "AS IS" BASIS,
// WITHOUT WARRANTIES OR CONDITIONS OF ANY KIND, either express or implied.
// See the License for the specific language governing permissions and
// limitations under the License.

// author           xeipuuv
// author-github    https://github.com/xeipuuv
// author-mail      xeipuuv@gmail.com
//
// repository-name  gojsonschema
// repository-desc  An implementation of JSON Schema, based on IETF's draft v4 - Go language.
//
// description      (Unit) Tests for schema validation.
//
// created          16-06-2013

package gojsonschema

import (
	"bytes"
	"fmt"
	"io"
	"io/ioutil"
	"net/http"
	"os"
	"reflect"
	"regexp"
	"sort"
	"strconv"
	"strings"
	"testing"

	"github.com/stretchr/testify/assert"
)

const displayErrorMessages = false

var rxInvoice = regexp.MustCompile("^[A-Z]{2}-[0-9]{5}")
var rxSplitErrors = regexp.MustCompile(", ?")

// Used for remote schema in ref/schema_5.json that defines "uri" and "regex" types
type alwaysTrueFormatChecker struct{}
type invoiceFormatChecker struct{}

func (a alwaysTrueFormatChecker) IsFormat(input string) bool {
	return true
}

func (a invoiceFormatChecker) IsFormat(input string) bool {
	return rxInvoice.MatchString(input)
}

func TestJsonSchemaTestSuite(t *testing.T) {

	JsonSchemaTestSuiteMap := []map[string]string{

		{"phase": "integer type matches integers", "test": "an integer is an integer", "schema": "type/schema_0.json", "data": "type/data_00.json", "valid": "true"},
		{"phase": "integer type matches integers", "test": "a float is not an integer", "schema": "type/schema_0.json", "data": "type/data_01.json", "valid": "false", "errors": "invalid_type"},
		{"phase": "integer type matches integers", "test": "a string is not an integer", "schema": "type/schema_0.json", "data": "type/data_02.json", "valid": "false", "errors": "invalid_type"},
		{"phase": "integer type matches integers", "test": "an object is not an integer", "schema": "type/schema_0.json", "data": "type/data_03.json", "valid": "false", "errors": "invalid_type"},
		{"phase": "integer type matches integers", "test": "an array is not an integer", "schema": "type/schema_0.json", "data": "type/data_04.json", "valid": "false", "errors": "invalid_type"},
		{"phase": "integer type matches integers", "test": "a boolean is not an integer", "schema": "type/schema_0.json", "data": "type/data_05.json", "valid": "false", "errors": "invalid_type"},
		{"phase": "integer type matches integers", "test": "null is not an integer", "schema": "type/schema_0.json", "data": "type/data_06.json", "valid": "false", "errors": "invalid_type"},
		{"phase": "number type matches numbers", "test": "an integer is a number", "schema": "type/schema_1.json", "data": "type/data_10.json", "valid": "true"},
		{"phase": "number type matches numbers", "test": "a float is a number", "schema": "type/schema_1.json", "data": "type/data_11.json", "valid": "true"},
		{"phase": "number type matches numbers", "test": "a string is not a number", "schema": "type/schema_1.json", "data": "type/data_12.json", "valid": "false", "errors": "invalid_type"},
		{"phase": "number type matches numbers", "test": "an object is not a number", "schema": "type/schema_1.json", "data": "type/data_13.json", "valid": "false", "errors": "invalid_type"},
		{"phase": "number type matches numbers", "test": "an array is not a number", "schema": "type/schema_1.json", "data": "type/data_14.json", "valid": "false", "errors": "invalid_type"},
		{"phase": "number type matches numbers", "test": "a boolean is not a number", "schema": "type/schema_1.json", "data": "type/data_15.json", "valid": "false", "errors": "invalid_type"},
		{"phase": "number type matches numbers", "test": "null is not a number", "schema": "type/schema_1.json", "data": "type/data_16.json", "valid": "false", "errors": "invalid_type"},
		{"phase": "string type matches strings", "test": "1 is not a string", "schema": "type/schema_2.json", "data": "type/data_20.json", "valid": "false", "errors": "invalid_type"},
		{"phase": "string type matches strings", "test": "a float is not a string", "schema": "type/schema_2.json", "data": "type/data_21.json", "valid": "false", "errors": "invalid_type"},
		{"phase": "string type matches strings", "test": "a string is a string", "schema": "type/schema_2.json", "data": "type/data_22.json", "valid": "true"},
		{"phase": "string type matches strings", "test": "an object is not a string", "schema": "type/schema_2.json", "data": "type/data_23.json", "valid": "false", "errors": "invalid_type"},
		{"phase": "string type matches strings", "test": "an array is not a string", "schema": "type/schema_2.json", "data": "type/data_24.json", "valid": "false", "errors": "invalid_type"},
		{"phase": "string type matches strings", "test": "a boolean is not a string", "schema": "type/schema_2.json", "data": "type/data_25.json", "valid": "false", "errors": "invalid_type"},
		{"phase": "string type matches strings", "test": "null is not a string", "schema": "type/schema_2.json", "data": "type/data_26.json", "valid": "false", "errors": "invalid_type"},
		{"phase": "object type matches objects", "test": "an integer is not an object", "schema": "type/schema_3.json", "data": "type/data_30.json", "valid": "false", "errors": "invalid_type"},
		{"phase": "object type matches objects", "test": "a float is not an object", "schema": "type/schema_3.json", "data": "type/data_31.json", "valid": "false", "errors": "invalid_type"},
		{"phase": "object type matches objects", "test": "a string is not an object", "schema": "type/schema_3.json", "data": "type/data_32.json", "valid": "false", "errors": "invalid_type"},
		{"phase": "object type matches objects", "test": "an object is an object", "schema": "type/schema_3.json", "data": "type/data_33.json", "valid": "true"},
		{"phase": "object type matches objects", "test": "an array is not an object", "schema": "type/schema_3.json", "data": "type/data_34.json", "valid": "false", "errors": "invalid_type"},
		{"phase": "object type matches objects", "test": "a boolean is not an object", "schema": "type/schema_3.json", "data": "type/data_35.json", "valid": "false", "errors": "invalid_type"},
		{"phase": "object type matches objects", "test": "null is not an object", "schema": "type/schema_3.json", "data": "type/data_36.json", "valid": "false", "errors": "invalid_type"},
		{"phase": "array type matches arrays", "test": "an integer is not an array", "schema": "type/schema_4.json", "data": "type/data_40.json", "valid": "false", "errors": "invalid_type"},
		{"phase": "array type matches arrays", "test": "a float is not an array", "schema": "type/schema_4.json", "data": "type/data_41.json", "valid": "false", "errors": "invalid_type"},
		{"phase": "array type matches arrays", "test": "a string is not an array", "schema": "type/schema_4.json", "data": "type/data_42.json", "valid": "false", "errors": "invalid_type"},
		{"phase": "array type matches arrays", "test": "an object is not an array", "schema": "type/schema_4.json", "data": "type/data_43.json", "valid": "false", "errors": "invalid_type"},
		{"phase": "array type matches arrays", "test": "an array is not an array", "schema": "type/schema_4.json", "data": "type/data_44.json", "valid": "true"},
		{"phase": "array type matches arrays", "test": "a boolean is not an array", "schema": "type/schema_4.json", "data": "type/data_45.json", "valid": "false", "errors": "invalid_type"},
		{"phase": "array type matches arrays", "test": "null is not an array", "schema": "type/schema_4.json", "data": "type/data_46.json", "valid": "false", "errors": "invalid_type"},
		{"phase": "boolean type matches booleans", "test": "an integer is not a boolean", "schema": "type/schema_5.json", "data": "type/data_50.json", "valid": "false", "errors": "invalid_type"},
		{"phase": "boolean type matches booleans", "test": "a float is not a boolean", "schema": "type/schema_5.json", "data": "type/data_51.json", "valid": "false", "errors": "invalid_type"},
		{"phase": "boolean type matches booleans", "test": "a string is not a boolean", "schema": "type/schema_5.json", "data": "type/data_52.json", "valid": "false", "errors": "invalid_type"},
		{"phase": "boolean type matches booleans", "test": "an object is not a boolean", "schema": "type/schema_5.json", "data": "type/data_53.json", "valid": "false", "errors": "invalid_type"},
		{"phase": "boolean type matches booleans", "test": "an array is not a boolean", "schema": "type/schema_5.json", "data": "type/data_54.json", "valid": "false", "errors": "invalid_type"},
		{"phase": "boolean type matches booleans", "test": "a boolean is not a boolean", "schema": "type/schema_5.json", "data": "type/data_55.json", "valid": "true", "errors": "invalid_type"},
		{"phase": "boolean type matches booleans", "test": "null is not a boolean", "schema": "type/schema_5.json", "data": "type/data_56.json", "valid": "false", "errors": "invalid_type"},
		{"phase": "null type matches only the null object", "test": "an integer is not null", "schema": "type/schema_6.json", "data": "type/data_60.json", "valid": "false", "errors": "invalid_type"},
		{"phase": "null type matches only the null object", "test": "a float is not null", "schema": "type/schema_6.json", "data": "type/data_61.json", "valid": "false", "errors": "invalid_type"},
		{"phase": "null type matches only the null object", "test": "a string is not null", "schema": "type/schema_6.json", "data": "type/data_62.json", "valid": "false", "errors": "invalid_type"},
		{"phase": "null type matches only the null object", "test": "an object is not null", "schema": "type/schema_6.json", "data": "type/data_63.json", "valid": "false", "errors": "invalid_type"},
		{"phase": "null type matches only the null object", "test": "an array is not null", "schema": "type/schema_6.json", "data": "type/data_64.json", "valid": "false", "errors": "invalid_type"},
		{"phase": "null type matches only the null object", "test": "a boolean is not null", "schema": "type/schema_6.json", "data": "type/data_65.json", "valid": "false", "errors": "invalid_type"},
		{"phase": "null type matches only the null object", "test": "null is null", "schema": "type/schema_6.json", "data": "type/data_66.json", "valid": "true"},
		{"phase": "multiple types can be specified in an array", "test": "an integer is valid", "schema": "type/schema_7.json", "data": "type/data_70.json", "valid": "true"},
		{"phase": "multiple types can be specified in an array", "test": "a string is valid", "schema": "type/schema_7.json", "data": "type/data_71.json", "valid": "true"},
		{"phase": "multiple types can be specified in an array", "test": "a float is invalid", "schema": "type/schema_7.json", "data": "type/data_72.json", "valid": "false", "errors": "invalid_type"},
		{"phase": "multiple types can be specified in an array", "test": "an object is invalid", "schema": "type/schema_7.json", "data": "type/data_73.json", "valid": "false", "errors": "invalid_type"},
		{"phase": "multiple types can be specified in an array", "test": "an array is invalid", "schema": "type/schema_7.json", "data": "type/data_74.json", "valid": "false", "errors": "invalid_type"},
		{"phase": "multiple types can be specified in an array", "test": "a boolean is invalid", "schema": "type/schema_7.json", "data": "type/data_75.json", "valid": "false", "errors": "invalid_type"},
		{"phase": "multiple types can be specified in an array", "test": "null is invalid", "schema": "type/schema_7.json", "data": "type/data_76.json", "valid": "false", "errors": "invalid_type"},
		{"phase": "required validation", "test": "present required property is valid", "schema": "required/schema_0.json", "data": "required/data_00.json", "valid": "true"},
		{"phase": "required validation", "test": "non-present required property is invalid", "schema": "required/schema_0.json", "data": "required/data_01.json", "valid": "false", "errors": "required"},
		{"phase": "required default validation", "test": "not required by default", "schema": "required/schema_1.json", "data": "required/data_10.json", "valid": "true"},
		{"phase": "uniqueItems validation", "test": "unique array of integers is valid", "schema": "uniqueItems/schema_0.json", "data": "uniqueItems/data_00.json", "valid": "true"},
		{"phase": "uniqueItems validation", "test": "non-unique array of integers is invalid", "schema": "uniqueItems/schema_0.json", "data": "uniqueItems/data_01.json", "valid": "false", "errors": "unique"},
		{"phase": "uniqueItems validation", "test": "numbers are unique if mathematically unequal", "schema": "uniqueItems/schema_0.json", "data": "uniqueItems/data_02.json", "valid": "false", "errors": "unique, unique"},
		{"phase": "uniqueItems validation", "test": "unique array of objects is valid", "schema": "uniqueItems/schema_0.json", "data": "uniqueItems/data_03.json", "valid": "true"},
		{"phase": "uniqueItems validation", "test": "non-unique array of objects is invalid", "schema": "uniqueItems/schema_0.json", "data": "uniqueItems/data_04.json", "valid": "false", "errors": "unique"},
		{"phase": "uniqueItems validation", "test": "unique array of nested objects is valid", "schema": "uniqueItems/schema_0.json", "data": "uniqueItems/data_05.json", "valid": "true"},
		{"phase": "uniqueItems validation", "test": "non-unique array of nested objects is invalid", "schema": "uniqueItems/schema_0.json", "data": "uniqueItems/data_06.json", "valid": "false", "errors": "unique"},
		{"phase": "uniqueItems validation", "test": "unique array of arrays is valid", "schema": "uniqueItems/schema_0.json", "data": "uniqueItems/data_07.json", "valid": "true"},
		{"phase": "uniqueItems validation", "test": "non-unique array of arrays is invalid", "schema": "uniqueItems/schema_0.json", "data": "uniqueItems/data_08.json", "valid": "false", "errors": "unique"},
		{"phase": "uniqueItems validation", "test": "1 and true are unique", "schema": "uniqueItems/schema_0.json", "data": "uniqueItems/data_09.json", "valid": "true"},
		{"phase": "uniqueItems validation", "test": "0 and false are unique", "schema": "uniqueItems/schema_0.json", "data": "uniqueItems/data_010.json", "valid": "true"},
		{"phase": "uniqueItems validation", "test": "unique heterogeneous types are valid", "schema": "uniqueItems/schema_0.json", "data": "uniqueItems/data_011.json", "valid": "true"},
		{"phase": "uniqueItems validation", "test": "non-unique heterogeneous types are invalid", "schema": "uniqueItems/schema_0.json", "data": "uniqueItems/data_012.json", "valid": "false", "errors": "unique"},
		{"phase": "pattern validation", "test": "a matching pattern is valid", "schema": "pattern/schema_0.json", "data": "pattern/data_00.json", "valid": "true"},
		{"phase": "pattern validation", "test": "a non-matching pattern is invalid", "schema": "pattern/schema_0.json", "data": "pattern/data_01.json", "valid": "false", "errors": "pattern"},
		{"phase": "pattern validation", "test": "ignores non-strings", "schema": "pattern/schema_0.json", "data": "pattern/data_02.json", "valid": "true"},
		{"phase": "simple enum validation", "test": "one of the enum is valid", "schema": "enum/schema_0.json", "data": "enum/data_00.json", "valid": "true"},
		{"phase": "simple enum validation", "test": "something else is invalid", "schema": "enum/schema_0.json", "data": "enum/data_01.json", "valid": "false", "errors": "enum"},
		{"phase": "heterogeneous enum validation", "test": "one of the enum is valid", "schema": "enum/schema_1.json", "data": "enum/data_10.json", "valid": "true"},
		{"phase": "heterogeneous enum validation", "test": "something else is invalid", "schema": "enum/schema_1.json", "data": "enum/data_11.json", "valid": "false", "errors": "enum"},
		{"phase": "heterogeneous enum validation", "test": "objects are deep compared", "schema": "enum/schema_1.json", "data": "enum/data_12.json", "valid": "false", "errors": "enum"},
		{"phase": "minLength validation", "test": "longer is valid", "schema": "minLength/schema_0.json", "data": "minLength/data_00.json", "valid": "true"},
		{"phase": "minLength validation", "test": "exact length is valid", "schema": "minLength/schema_0.json", "data": "minLength/data_01.json", "valid": "true"},
		{"phase": "minLength validation", "test": "too short is invalid", "schema": "minLength/schema_0.json", "data": "minLength/data_02.json", "valid": "false", "errors": "string_gte"},
		{"phase": "minLength validation", "test": "ignores non-strings", "schema": "minLength/schema_0.json", "data": "minLength/data_03.json", "valid": "true"},
		{"phase": "minLength validation", "test": "counts utf8 length correctly", "schema": "minLength/schema_0.json", "data": "minLength/data_04.json", "valid": "false", "errors": "string_gte"},
		{"phase": "maxLength validation", "test": "shorter is valid", "schema": "maxLength/schema_0.json", "data": "maxLength/data_00.json", "valid": "true"},
		{"phase": "maxLength validation", "test": "exact length is valid", "schema": "maxLength/schema_0.json", "data": "maxLength/data_01.json", "valid": "true"},
		{"phase": "maxLength validation", "test": "too long is invalid", "schema": "maxLength/schema_0.json", "data": "maxLength/data_02.json", "valid": "false", "errors": "string_lte"},
		{"phase": "maxLength validation", "test": "ignores non-strings", "schema": "maxLength/schema_0.json", "data": "maxLength/data_03.json", "valid": "true"},
		{"phase": "maxLength validation", "test": "counts utf8 length correctly", "schema": "maxLength/schema_0.json", "data": "maxLength/data_04.json", "valid": "true"},
		{"phase": "minimum validation", "test": "above the minimum is valid", "schema": "minimum/schema_0.json", "data": "minimum/data_00.json", "valid": "true"},
		{"phase": "minimum validation", "test": "below the minimum is invalid", "schema": "minimum/schema_0.json", "data": "minimum/data_01.json", "valid": "false", "errors": "number_gte"},
		{"phase": "minimum validation", "test": "ignores non-numbers", "schema": "minimum/schema_0.json", "data": "minimum/data_02.json", "valid": "true"},
		{"phase": "exclusiveMinimum validation", "test": "above the minimum is still valid", "schema": "minimum/schema_1.json", "data": "minimum/data_10.json", "valid": "true"},
		{"phase": "exclusiveMinimum validation", "test": "boundary point is invalid", "schema": "minimum/schema_1.json", "data": "minimum/data_11.json", "valid": "false", "errors": "number_gt"},
		{"phase": "maximum validation", "test": "below the maximum is valid", "schema": "maximum/schema_0.json", "data": "maximum/data_00.json", "valid": "true"},
		{"phase": "maximum validation", "test": "above the maximum is invalid", "schema": "maximum/schema_0.json", "data": "maximum/data_01.json", "valid": "false", "errors": "number_lte"},
		{"phase": "maximum validation", "test": "ignores non-numbers", "schema": "maximum/schema_0.json", "data": "maximum/data_02.json", "valid": "true"},
		{"phase": "exclusiveMaximum validation", "test": "below the maximum is still valid", "schema": "maximum/schema_1.json", "data": "maximum/data_10.json", "valid": "true"},
		{"phase": "exclusiveMaximum validation", "test": "boundary point is invalid", "schema": "maximum/schema_1.json", "data": "maximum/data_11.json", "valid": "false", "errors": "number_lt"},
		{"phase": "allOf", "test": "allOf", "schema": "allOf/schema_0.json", "data": "allOf/data_00.json", "valid": "true"},
		{"phase": "allOf", "test": "mismatch second", "schema": "allOf/schema_0.json", "data": "allOf/data_01.json", "valid": "false", "errors": "number_all_of, required"},
		{"phase": "allOf", "test": "mismatch first", "schema": "allOf/schema_0.json", "data": "allOf/data_02.json", "valid": "false", "errors": "number_all_of, required"},
		{"phase": "allOf", "test": "wrong type", "schema": "allOf/schema_0.json", "data": "allOf/data_03.json", "valid": "false", "errors": "number_all_of, invalid_type"},
		{"phase": "allOf with base schema", "test": "valid", "schema": "allOf/schema_1.json", "data": "allOf/data_10.json", "valid": "true"},
		{"phase": "allOf with base schema", "test": "mismatch base schema", "schema": "allOf/schema_1.json", "data": "allOf/data_11.json", "valid": "false", "errors": "required"},
		{"phase": "allOf with base schema", "test": "mismatch first allOf", "schema": "allOf/schema_1.json", "data": "allOf/data_12.json", "valid": "false", "errors": "number_all_of, required"},
		{"phase": "allOf with base schema", "test": "mismatch second allOf", "schema": "allOf/schema_1.json", "data": "allOf/data_13.json", "valid": "false", "errors": "number_all_of, required"},
		{"phase": "allOf with base schema", "test": "mismatch both", "schema": "allOf/schema_1.json", "data": "allOf/data_14.json", "valid": "false", "errors": "number_all_of, required, required"},
		{"phase": "allOf simple types", "test": "valid", "schema": "allOf/schema_2.json", "data": "allOf/data_20.json", "valid": "true"},
		{"phase": "allOf simple types", "test": "mismatch one", "schema": "allOf/schema_2.json", "data": "allOf/data_21.json", "valid": "false", "errors": "number_all_of, number_lte"},
		{"phase": "oneOf", "test": "first oneOf valid", "schema": "oneOf/schema_0.json", "data": "oneOf/data_00.json", "valid": "true"},
		{"phase": "oneOf", "test": "second oneOf valid", "schema": "oneOf/schema_0.json", "data": "oneOf/data_01.json", "valid": "true"},
		{"phase": "oneOf", "test": "both oneOf valid", "schema": "oneOf/schema_0.json", "data": "oneOf/data_02.json", "valid": "false", "errors": "number_one_of"},
		{"phase": "oneOf", "test": "neither oneOf valid", "schema": "oneOf/schema_0.json", "data": "oneOf/data_03.json", "valid": "false"},
		{"phase": "oneOf with base schema", "test": "mismatch base schema", "schema": "oneOf/schema_1.json", "data": "oneOf/data_10.json", "valid": "false", "errors": "invalid_type"},
		{"phase": "oneOf with base schema", "test": "one oneOf valid", "schema": "oneOf/schema_1.json", "data": "oneOf/data_11.json", "valid": "true"},
		{"phase": "oneOf with base schema", "test": "both oneOf valid", "schema": "oneOf/schema_1.json", "data": "oneOf/data_12.json", "valid": "false", "errors": "number_one_of"},
		{"phase": "anyOf", "test": "first anyOf valid", "schema": "anyOf/schema_0.json", "data": "anyOf/data_00.json", "valid": "true"},
		{"phase": "anyOf", "test": "second anyOf valid", "schema": "anyOf/schema_0.json", "data": "anyOf/data_01.json", "valid": "true"},
		{"phase": "anyOf", "test": "both anyOf valid", "schema": "anyOf/schema_0.json", "data": "anyOf/data_02.json", "valid": "true"},
		{"phase": "anyOf", "test": "neither anyOf valid", "schema": "anyOf/schema_0.json", "data": "anyOf/data_03.json", "valid": "false", "errors": "number_any_of, number_gte"},
		{"phase": "anyOf with base schema", "test": "mismatch base schema", "schema": "anyOf/schema_1.json", "data": "anyOf/data_10.json", "valid": "false", "errors": "invalid_type"},
		{"phase": "anyOf with base schema", "test": "one anyOf valid", "schema": "anyOf/schema_1.json", "data": "anyOf/data_11.json", "valid": "true"},
		{"phase": "anyOf with base schema", "test": "both anyOf invalid", "schema": "anyOf/schema_1.json", "data": "anyOf/data_12.json", "valid": "false", "errors": "number_any_of, string_lte"},
		{"phase": "not", "test": "allowed", "schema": "not/schema_0.json", "data": "not/data_00.json", "valid": "true"},
		{"phase": "not", "test": "disallowed", "schema": "not/schema_0.json", "data": "not/data_01.json", "valid": "false", "errors": "number_not"},
		{"phase": "not multiple types", "test": "valid", "schema": "not/schema_1.json", "data": "not/data_10.json", "valid": "true"},
		{"phase": "not multiple types", "test": "mismatch", "schema": "not/schema_1.json", "data": "not/data_11.json", "valid": "false", "errors": "number_not"},
		{"phase": "not multiple types", "test": "other mismatch", "schema": "not/schema_1.json", "data": "not/data_12.json", "valid": "false", "errors": "number_not"},
		{"phase": "not more complex schema", "test": "match", "schema": "not/schema_2.json", "data": "not/data_20.json", "valid": "true"},
		{"phase": "not more complex schema", "test": "other match", "schema": "not/schema_2.json", "data": "not/data_21.json", "valid": "true"},
		{"phase": "not more complex schema", "test": "mismatch", "schema": "not/schema_2.json", "data": "not/data_22.json", "valid": "false", "errors": "number_not"},
		{"phase": "minProperties validation", "test": "longer is valid", "schema": "minProperties/schema_0.json", "data": "minProperties/data_00.json", "valid": "true"},
		{"phase": "minProperties validation", "test": "exact length is valid", "schema": "minProperties/schema_0.json", "data": "minProperties/data_01.json", "valid": "true"},
		{"phase": "minProperties validation", "test": "too short is invalid", "schema": "minProperties/schema_0.json", "data": "minProperties/data_02.json", "valid": "false", "errors": "array_min_properties"},
		{"phase": "minProperties validation", "test": "ignores non-objects", "schema": "minProperties/schema_0.json", "data": "minProperties/data_03.json", "valid": "true"},
		{"phase": "maxProperties validation", "test": "shorter is valid", "schema": "maxProperties/schema_0.json", "data": "maxProperties/data_00.json", "valid": "true"},
		{"phase": "maxProperties validation", "test": "exact length is valid", "schema": "maxProperties/schema_0.json", "data": "maxProperties/data_01.json", "valid": "true"},
		{"phase": "maxProperties validation", "test": "too long is invalid", "schema": "maxProperties/schema_0.json", "data": "maxProperties/data_02.json", "valid": "false", "errors": "array_max_properties"},
		{"phase": "maxProperties validation", "test": "ignores non-objects", "schema": "maxProperties/schema_0.json", "data": "maxProperties/data_03.json", "valid": "true"},
		{"phase": "by int", "test": "int by int", "schema": "multipleOf/schema_0.json", "data": "multipleOf/data_00.json", "valid": "true"},
		{"phase": "by int", "test": "int by int fail", "schema": "multipleOf/schema_0.json", "data": "multipleOf/data_01.json", "valid": "false", "errors": "multiple_of"},
		{"phase": "by int", "test": "ignores non-numbers", "schema": "multipleOf/schema_0.json", "data": "multipleOf/data_02.json", "valid": "true"},
		{"phase": "by number", "test": "zero is multiple of anything", "schema": "multipleOf/schema_1.json", "data": "multipleOf/data_10.json", "valid": "true"},
		{"phase": "by number", "test": "4.5 is multiple of 1.5", "schema": "multipleOf/schema_1.json", "data": "multipleOf/data_11.json", "valid": "true"},
		{"phase": "by number", "test": "35 is not multiple of 1.5", "schema": "multipleOf/schema_1.json", "data": "multipleOf/data_12.json", "valid": "false", "errors": "multiple_of"},
		{"phase": "by small number", "test": "0.0075 is multiple of 0.0001", "schema": "multipleOf/schema_2.json", "data": "multipleOf/data_20.json", "valid": "true"},
		{"phase": "by small number", "test": "0.00751 is not multiple of 0.0001", "schema": "multipleOf/schema_2.json", "data": "multipleOf/data_21.json", "valid": "false", "errors": "multiple_of"},
		{"phase": "minItems validation", "test": "longer is valid", "schema": "minItems/schema_0.json", "data": "minItems/data_00.json", "valid": "true"},
		{"phase": "minItems validation", "test": "exact length is valid", "schema": "minItems/schema_0.json", "data": "minItems/data_01.json", "valid": "true"},
		{"phase": "minItems validation", "test": "too short is invalid", "schema": "minItems/schema_0.json", "data": "minItems/data_02.json", "valid": "false", "errors": "array_min_items"},
		{"phase": "minItems validation", "test": "ignores non-arrays", "schema": "minItems/schema_0.json", "data": "minItems/data_03.json", "valid": "true"},
		{"phase": "maxItems validation", "test": "shorter is valid", "schema": "maxItems/schema_0.json", "data": "maxItems/data_00.json", "valid": "true"},
		{"phase": "maxItems validation", "test": "exact length is valid", "schema": "maxItems/schema_0.json", "data": "maxItems/data_01.json", "valid": "true"},
		{"phase": "maxItems validation", "test": "too long is invalid", "schema": "maxItems/schema_0.json", "data": "maxItems/data_02.json", "valid": "false", "errors": "array_max_items"},
		{"phase": "maxItems validation", "test": "ignores non-arrays", "schema": "maxItems/schema_0.json", "data": "maxItems/data_03.json", "valid": "true"},
		{"phase": "object properties validation", "test": "both properties present and valid is valid", "schema": "properties/schema_0.json", "data": "properties/data_00.json", "valid": "true"},
		{"phase": "object properties validation", "test": "one property invalid is invalid", "schema": "properties/schema_0.json", "data": "properties/data_01.json", "valid": "false", "errors": "invalid_type"},
		{"phase": "object properties validation", "test": "both properties invalid is invalid", "schema": "properties/schema_0.json", "data": "properties/data_02.json", "valid": "false", "errors": "invalid_type, invalid_type"},
		{"phase": "object properties validation", "test": "doesn't invalidate other properties", "schema": "properties/schema_0.json", "data": "properties/data_03.json", "valid": "true"},
		{"phase": "object properties validation", "test": "ignores non-objects", "schema": "properties/schema_0.json", "data": "properties/data_04.json", "valid": "true"},
		{"phase": "properties, patternProperties, additionalProperties interaction", "test": "property validates property", "schema": "properties/schema_1.json", "data": "properties/data_10.json", "valid": "true"},
		{"phase": "properties, patternProperties, additionalProperties interaction", "test": "property invalidates property", "schema": "properties/schema_1.json", "data": "properties/data_11.json", "valid": "false", "errors": "array_max_items"},
		{"phase": "properties, patternProperties, additionalProperties interaction", "test": "patternProperty invalidates property", "schema": "properties/schema_1.json", "data": "properties/data_12.json", "valid": "false", "errors": "array_min_items, invalid_type"},
		{"phase": "properties, patternProperties, additionalProperties interaction", "test": "patternProperty validates nonproperty", "schema": "properties/schema_1.json", "data": "properties/data_13.json", "valid": "true"},
		{"phase": "properties, patternProperties, additionalProperties interaction", "test": "patternProperty invalidates nonproperty", "schema": "properties/schema_1.json", "data": "properties/data_14.json", "valid": "false", "errors": "array_min_items, invalid_type"},
		{"phase": "properties, patternProperties, additionalProperties interaction", "test": "additionalProperty ignores property", "schema": "properties/schema_1.json", "data": "properties/data_15.json", "valid": "true"},
		{"phase": "properties, patternProperties, additionalProperties interaction", "test": "additionalProperty validates others", "schema": "properties/schema_1.json", "data": "properties/data_16.json", "valid": "true"},
		{"phase": "properties, patternProperties, additionalProperties interaction", "test": "additionalProperty invalidates others", "schema": "properties/schema_1.json", "data": "properties/data_17.json", "valid": "false", "errors": "invalid_type"},
		{"phase": "root pointer ref", "test": "match", "schema": "ref/schema_0.json", "data": "ref/data_00.json", "valid": "true"},
		{"phase": "root pointer ref", "test": "recursive match", "schema": "ref/schema_0.json", "data": "ref/data_01.json", "valid": "true"},
		{"phase": "root pointer ref", "test": "mismatch", "schema": "ref/schema_0.json", "data": "ref/data_02.json", "valid": "false", "errors": "additional_property_not_allowed"},
		{"phase": "root pointer ref", "test": "recursive mismatch", "schema": "ref/schema_0.json", "data": "ref/data_03.json", "valid": "false", "errors": "additional_property_not_allowed"},
		{"phase": "relative pointer ref to object", "test": "match", "schema": "ref/schema_1.json", "data": "ref/data_10.json", "valid": "true"},
		{"phase": "relative pointer ref to object", "test": "mismatch", "schema": "ref/schema_1.json", "data": "ref/data_11.json", "valid": "false", "errors": "invalid_type"},
		{"phase": "relative pointer ref to array", "test": "match array", "schema": "ref/schema_2.json", "data": "ref/data_20.json", "valid": "true"},
		{"phase": "relative pointer ref to array", "test": "mismatch array", "schema": "ref/schema_2.json", "data": "ref/data_21.json", "valid": "false", "errors": "invalid_type"},
		{"phase": "escaped pointer ref", "test": "slash", "schema": "ref/schema_3.json", "data": "ref/data_30.json", "valid": "false", "errors": "invalid_type"},
		{"phase": "escaped pointer ref", "test": "tilda", "schema": "ref/schema_3.json", "data": "ref/data_31.json", "valid": "false", "errors": "invalid_type"},
		{"phase": "escaped pointer ref", "test": "percent", "schema": "ref/schema_3.json", "data": "ref/data_32.json", "valid": "false", "errors": "invalid_type"},
		{"phase": "nested refs", "test": "nested ref valid", "schema": "ref/schema_4.json", "data": "ref/data_40.json", "valid": "true"},
		{"phase": "nested refs", "test": "nested ref invalid", "schema": "ref/schema_4.json", "data": "ref/data_41.json", "valid": "false", "errors": "invalid_type"},
		{"phase": "remote ref, containing refs itself", "test": "remote ref valid", "schema": "ref/schema_5.json", "data": "ref/data_50.json", "valid": "true"},
		{"phase": "remote ref, containing refs itself", "test": "remote ref invalid", "schema": "ref/schema_5.json", "data": "ref/data_51.json", "valid": "false", "errors": "number_all_of, number_gte"},
		{"phase": "a schema given for items", "test": "valid items", "schema": "items/schema_0.json", "data": "items/data_00.json", "valid": "true"},
		{"phase": "a schema given for items", "test": "wrong type of items", "schema": "items/schema_0.json", "data": "items/data_01.json", "valid": "false", "errors": "invalid_type"},
		{"phase": "a schema given for items", "test": "ignores non-arrays", "schema": "items/schema_0.json", "data": "items/data_02.json", "valid": "true"},
		{"phase": "an array of schemas for items", "test": "correct types", "schema": "items/schema_1.json", "data": "items/data_10.json", "valid": "true"},
		{"phase": "an array of schemas for items", "test": "wrong types", "schema": "items/schema_1.json", "data": "items/data_11.json", "valid": "false", "errors": "invalid_type, invalid_type"},
		{"phase": "valid definition", "test": "valid definition schema", "schema": "definitions/schema_0.json", "data": "definitions/data_00.json", "valid": "true"},
		{"phase": "invalid definition", "test": "invalid definition schema", "schema": "definitions/schema_1.json", "data": "definitions/data_10.json", "valid": "false", "errors": "number_any_of, enum"},
		{"phase": "additionalItems as schema", "test": "additional items match schema", "schema": "additionalItems/schema_0.json", "data": "additionalItems/data_00.json", "valid": "true"},
		{"phase": "additionalItems as schema", "test": "additional items do not match schema", "schema": "additionalItems/schema_0.json", "data": "additionalItems/data_01.json", "valid": "false", "errors": "invalid_type"},
		{"phase": "items is schema, no additionalItems", "test": "all items match schema", "schema": "additionalItems/schema_1.json", "data": "additionalItems/data_10.json", "valid": "true"},
		{"phase": "array of items with no additionalItems", "test": "no additional items present", "schema": "additionalItems/schema_2.json", "data": "additionalItems/data_20.json", "valid": "true"},
		{"phase": "array of items with no additionalItems", "test": "additional items are not permitted", "schema": "additionalItems/schema_2.json", "data": "additionalItems/data_21.json", "valid": "false", "errors": "array_no_additional_items"},
		{"phase": "additionalItems as false without items", "test": "items defaults to empty schema so everything is valid", "schema": "additionalItems/schema_3.json", "data": "additionalItems/data_30.json", "valid": "true"},
		{"phase": "additionalItems as false without items", "test": "ignores non-arrays", "schema": "additionalItems/schema_3.json", "data": "additionalItems/data_31.json", "valid": "true"},
		{"phase": "additionalItems are allowed by default", "test": "only the first item is validated", "schema": "additionalItems/schema_4.json", "data": "additionalItems/data_40.json", "valid": "true"},
		{"phase": "additionalProperties being false does not allow other properties", "test": "no additional properties is valid", "schema": "additionalProperties/schema_0.json", "data": "additionalProperties/data_00.json", "valid": "true"},
		{"phase": "additionalProperties being false does not allow other properties", "test": "an additional property is invalid", "schema": "additionalProperties/schema_0.json", "data": "additionalProperties/data_01.json", "valid": "false", "errors": "additional_property_not_allowed"},
		{"phase": "additionalProperties being false does not allow other properties", "test": "ignores non-objects", "schema": "additionalProperties/schema_0.json", "data": "additionalProperties/data_02.json", "valid": "true"},
		{"phase": "additionalProperties being false does not allow other properties", "test": "patternProperties are not additional properties", "schema": "additionalProperties/schema_0.json", "data": "additionalProperties/data_03.json", "valid": "true"},
		{"phase": "additionalProperties allows a schema which should validate", "test": "no additional properties is valid", "schema": "additionalProperties/schema_1.json", "data": "additionalProperties/data_10.json", "valid": "true"},
		{"phase": "additionalProperties allows a schema which should validate", "test": "an additional valid property is valid", "schema": "additionalProperties/schema_1.json", "data": "additionalProperties/data_11.json", "valid": "true"},
		{"phase": "additionalProperties allows a schema which should validate", "test": "an additional invalid property is invalid", "schema": "additionalProperties/schema_1.json", "data": "additionalProperties/data_12.json", "valid": "false", "errors": "invalid_type"},
		{"phase": "additionalProperties are allowed by default", "test": "additional properties are allowed", "schema": "additionalProperties/schema_2.json", "data": "additionalProperties/data_20.json", "valid": "true"},
		{"phase": "dependencies", "test": "neither", "schema": "dependencies/schema_0.json", "data": "dependencies/data_00.json", "valid": "true"},
		{"phase": "dependencies", "test": "nondependant", "schema": "dependencies/schema_0.json", "data": "dependencies/data_01.json", "valid": "true"},
		{"phase": "dependencies", "test": "with dependency", "schema": "dependencies/schema_0.json", "data": "dependencies/data_02.json", "valid": "true"},
		{"phase": "dependencies", "test": "missing dependency", "schema": "dependencies/schema_0.json", "data": "dependencies/data_03.json", "valid": "false", "errors": "missing_dependency"},
		{"phase": "dependencies", "test": "ignores non-objects", "schema": "dependencies/schema_0.json", "data": "dependencies/data_04.json", "valid": "true"},
		{"phase": "multiple dependencies", "test": "neither", "schema": "dependencies/schema_1.json", "data": "dependencies/data_10.json", "valid": "true"},
		{"phase": "multiple dependencies", "test": "nondependants", "schema": "dependencies/schema_1.json", "data": "dependencies/data_11.json", "valid": "true"},
		{"phase": "multiple dependencies", "test": "with dependencies", "schema": "dependencies/schema_1.json", "data": "dependencies/data_12.json", "valid": "true"},
		{"phase": "multiple dependencies", "test": "missing dependency", "schema": "dependencies/schema_1.json", "data": "dependencies/data_13.json", "valid": "false", "errors": "missing_dependency"},
		{"phase": "multiple dependencies", "test": "missing other dependency", "schema": "dependencies/schema_1.json", "data": "dependencies/data_14.json", "valid": "false", "errors": "missing_dependency"},
		{"phase": "multiple dependencies", "test": "missing both dependencies", "schema": "dependencies/schema_1.json", "data": "dependencies/data_15.json", "valid": "false", "errors": "missing_dependency, missing_dependency"},
		{"phase": "multiple dependencies subschema", "test": "valid", "schema": "dependencies/schema_2.json", "data": "dependencies/data_20.json", "valid": "true"},
		{"phase": "multiple dependencies subschema", "test": "no dependency", "schema": "dependencies/schema_2.json", "data": "dependencies/data_21.json", "valid": "true"},
		{"phase": "multiple dependencies subschema", "test": "wrong type", "schema": "dependencies/schema_2.json", "data": "dependencies/data_22.json", "valid": "false"},
		{"phase": "multiple dependencies subschema", "test": "wrong type other", "schema": "dependencies/schema_2.json", "data": "dependencies/data_23.json", "valid": "false", "errors": "invalid_type"},
		{"phase": "multiple dependencies subschema", "test": "wrong type both", "schema": "dependencies/schema_2.json", "data": "dependencies/data_24.json", "valid": "false", "errors": "invalid_type, invalid_type"},
		{"phase": "patternProperties validates properties matching a regex", "test": "a single valid match is valid", "schema": "patternProperties/schema_0.json", "data": "patternProperties/data_00.json", "valid": "true"},
		{"phase": "patternProperties validates properties matching a regex", "test": "multiple valid matches is valid", "schema": "patternProperties/schema_0.json", "data": "patternProperties/data_01.json", "valid": "true"},
		{"phase": "patternProperties validates properties matching a regex", "test": "a single invalid match is invalid", "schema": "patternProperties/schema_0.json", "data": "patternProperties/data_02.json", "valid": "false", "errors": "invalid_property_pattern, invalid_type"},
		{"phase": "patternProperties validates properties matching a regex", "test": "multiple invalid matches is invalid", "schema": "patternProperties/schema_0.json", "data": "patternProperties/data_03.json", "valid": "false", "errors": "invalid_property_pattern, invalid_property_pattern, invalid_type, invalid_type"},
		{"phase": "patternProperties validates properties matching a regex", "test": "ignores non-objects", "schema": "patternProperties/schema_0.json", "data": "patternProperties/data_04.json", "valid": "true"},
		{"phase": "patternProperties validates properties matching a regex", "test": "with additionalProperties combination", "schema": "patternProperties/schema_3.json", "data": "patternProperties/data_24.json", "valid": "false", "errors": "additional_property_not_allowed"},
		{"phase": "patternProperties validates properties matching a regex", "test": "with additionalProperties combination", "schema": "patternProperties/schema_3.json", "data": "patternProperties/data_25.json", "valid": "false", "errors": "additional_property_not_allowed"},
		{"phase": "patternProperties validates properties matching a regex", "test": "with additionalProperties combination", "schema": "patternProperties/schema_4.json", "data": "patternProperties/data_26.json", "valid": "false", "errors": "additional_property_not_allowed"},
		{"phase": "multiple simultaneous patternProperties are validated", "test": "a single valid match is valid", "schema": "patternProperties/schema_1.json", "data": "patternProperties/data_10.json", "valid": "true"},
		{"phase": "multiple simultaneous patternProperties are validated", "test": "a simultaneous match is valid", "schema": "patternProperties/schema_1.json", "data": "patternProperties/data_11.json", "valid": "true"},
		{"phase": "multiple simultaneous patternProperties are validated", "test": "multiple matches is valid", "schema": "patternProperties/schema_1.json", "data": "patternProperties/data_12.json", "valid": "true"},
		{"phase": "multiple simultaneous patternProperties are validated", "test": "an invalid due to one is invalid", "schema": "patternProperties/schema_1.json", "data": "patternProperties/data_13.json", "valid": "false", "errors": "invalid_property_pattern, invalid_type"},
		{"phase": "multiple simultaneous patternProperties are validated", "test": "an invalid due to the other is invalid", "schema": "patternProperties/schema_1.json", "data": "patternProperties/data_14.json", "valid": "false", "errors": "number_lte"},
		{"phase": "multiple simultaneous patternProperties are validated", "test": "an invalid due to both is invalid", "schema": "patternProperties/schema_1.json", "data": "patternProperties/data_15.json", "valid": "false", "errors": "invalid_type, number_lte"},
		{"phase": "regexes are not anchored by default and are case sensitive", "test": "non recognized members are ignored", "schema": "patternProperties/schema_2.json", "data": "patternProperties/data_20.json", "valid": "true"},
		{"phase": "regexes are not anchored by default and are case sensitive", "test": "recognized members are accounted for", "schema": "patternProperties/schema_2.json", "data": "patternProperties/data_21.json", "valid": "false", "errors": "invalid_property_pattern, invalid_type"},
		{"phase": "regexes are not anchored by default and are case sensitive", "test": "regexes are case sensitive", "schema": "patternProperties/schema_2.json", "data": "patternProperties/data_22.json", "valid": "true"},
		{"phase": "regexes are not anchored by default and are case sensitive", "test": "regexes are case sensitive, 2", "schema": "patternProperties/schema_2.json", "data": "patternProperties/data_23.json", "valid": "false", "errors": "invalid_property_pattern, invalid_type"},
		{"phase": "remote ref", "test": "remote ref valid", "schema": "refRemote/schema_0.json", "data": "refRemote/data_00.json", "valid": "true"},
		{"phase": "remote ref", "test": "remote ref invalid", "schema": "refRemote/schema_0.json", "data": "refRemote/data_01.json", "valid": "false", "errors": "invalid_type"},
		{"phase": "fragment within remote ref", "test": "remote fragment valid", "schema": "refRemote/schema_1.json", "data": "refRemote/data_10.json", "valid": "true"},
		{"phase": "fragment within remote ref", "test": "remote fragment invalid", "schema": "refRemote/schema_1.json", "data": "refRemote/data_11.json", "valid": "false", "errors": "invalid_type"},
		{"phase": "ref within remote ref", "test": "ref within ref valid", "schema": "refRemote/schema_2.json", "data": "refRemote/data_20.json", "valid": "true"},
		{"phase": "ref within remote ref", "test": "ref within ref invalid", "schema": "refRemote/schema_2.json", "data": "refRemote/data_21.json", "valid": "false", "errors": "invalid_type"},
		{"phase": "format validation", "test": "email format is invalid", "schema": "format/schema_0.json", "data": "format/data_00.json", "valid": "false", "errors": "format"},
		{"phase": "format validation", "test": "email format is invalid", "schema": "format/schema_0.json", "data": "format/data_01.json", "valid": "false", "errors": "format"},
		{"phase": "format validation", "test": "email format valid", "schema": "format/schema_0.json", "data": "format/data_02.json", "valid": "true"},
		{"phase": "format validation", "test": "invoice format valid", "schema": "format/schema_1.json", "data": "format/data_03.json", "valid": "true"},
		{"phase": "format validation", "test": "invoice format is invalid", "schema": "format/schema_1.json", "data": "format/data_04.json", "valid": "false", "errors": "format"},
		{"phase": "format validation", "test": "date-time format is valid", "schema": "format/schema_2.json", "data": "format/data_05.json", "valid": "true"},
		{"phase": "format validation", "test": "date-time format is valid", "schema": "format/schema_2.json", "data": "format/data_06.json", "valid": "true"},
		{"phase": "format validation", "test": "date-time format is invalid", "schema": "format/schema_2.json", "data": "format/data_07.json", "valid": "false", "errors": "format"},
		{"phase": "format validation", "test": "date-time format is valid", "schema": "format/schema_2.json", "data": "format/data_08.json", "valid": "false", "errors": "format"},
		{"phase": "format validation", "test": "date-time format is valid", "schema": "format/schema_2.json", "data": "format/data_09.json", "valid": "true"},
		{"phase": "format validation", "test": "date-time format is valid", "schema": "format/schema_2.json", "data": "format/data_10.json", "valid": "true"},
		{"phase": "format validation", "test": "date-time format is valid", "schema": "format/schema_2.json", "data": "format/data_11.json", "valid": "true"},
		{"phase": "format validation", "test": "date-time format is valid", "schema": "format/schema_2.json", "data": "format/data_12.json", "valid": "true"},
		{"phase": "format validation", "test": "hostname format is valid", "schema": "format/schema_3.json", "data": "format/data_13.json", "valid": "true"},
		{"phase": "format validation", "test": "hostname format is valid", "schema": "format/schema_3.json", "data": "format/data_14.json", "valid": "true"},
		{"phase": "format validation", "test": "hostname format is valid", "schema": "format/schema_3.json", "data": "format/data_15.json", "valid": "true"},
		{"phase": "format validation", "test": "hostname format is invalid", "schema": "format/schema_3.json", "data": "format/data_16.json", "valid": "false", "errors": "format"},
		{"phase": "format validation", "test": "hostname format is invalid", "schema": "format/schema_3.json", "data": "format/data_17.json", "valid": "false", "errors": "format"},
		{"phase": "format validation", "test": "ipv4 format is valid", "schema": "format/schema_4.json", "data": "format/data_18.json", "valid": "true"},
		{"phase": "format validation", "test": "ipv4 format is invalid", "schema": "format/schema_4.json", "data": "format/data_19.json", "valid": "false", "errors": "format"},
		{"phase": "format validation", "test": "ipv6 format is valid", "schema": "format/schema_5.json", "data": "format/data_20.json", "valid": "true"},
		{"phase": "format validation", "test": "ipv6 format is valid", "schema": "format/schema_5.json", "data": "format/data_21.json", "valid": "true"},
		{"phase": "format validation", "test": "ipv6 format is invalid", "schema": "format/schema_5.json", "data": "format/data_22.json", "valid": "false", "errors": "format"},
		{"phase": "format validation", "test": "ipv6 format is invalid", "schema": "format/schema_5.json", "data": "format/data_23.json", "valid": "false", "errors": "format"},
		{"phase": "format validation", "test": "uri format is valid", "schema": "format/schema_6.json", "data": "format/data_24.json", "valid": "true"},
		{"phase": "format validation", "test": "uri format is valid", "schema": "format/schema_6.json", "data": "format/data_25.json", "valid": "true"},
		{"phase": "format validation", "test": "uri format is valid", "schema": "format/schema_6.json", "data": "format/data_26.json", "valid": "true"},
		{"phase": "format validation", "test": "uri format is valid", "schema": "format/schema_6.json", "data": "format/data_27.json", "valid": "true"},
		{"phase": "format validation", "test": "uri format is invalid", "schema": "format/schema_6.json", "data": "format/data_28.json", "valid": "false", "errors": "format"},
		{"phase": "format validation", "test": "uri format is invalid", "schema": "format/schema_6.json", "data": "format/data_13.json", "valid": "false", "errors": "format"},
	}

	//TODO Pass failed tests : id(s) as scope for references is not implemented yet
	//map[string]string{"phase": "change resolution scope", "test": "changed scope ref valid", "schema": "refRemote/schema_3.json", "data": "refRemote/data_30.json", "valid": "true"},
	//map[string]string{"phase": "change resolution scope", "test": "changed scope ref invalid", "schema": "refRemote/schema_3.json", "data": "refRemote/data_31.json", "valid": "false"}}

	// Setup a small http server on localhost:1234 for testing purposes

	wd, err := os.Getwd()
	if err != nil {
		panic(err.Error())
	}

	testwd := wd + "/json_schema_test_suite"

	go func() {
		err := http.ListenAndServe(":1234", http.FileServer(http.Dir(testwd+"/refRemote/remoteFiles")))
		if err != nil {
			panic(err.Error())
		}
	}()

	// Used for remote schema in ref/schema_5.json that defines "regex" type
	FormatCheckers.Add("regex", alwaysTrueFormatChecker{})

	// Custom Formatter
	FormatCheckers.Add("invoice", invoiceFormatChecker{})

	// Launch tests

	for testJsonIndex, testJson := range JsonSchemaTestSuiteMap {

		fmt.Printf("Test (%d) | %s :: %s\n", testJsonIndex, testJson["phase"], testJson["test"])

		schemaLoader := NewReferenceLoader("file://" + testwd + "/" + testJson["schema"])
		documentLoader := NewReferenceLoader("file://" + testwd + "/" + testJson["data"])

		// validate
		result, err := Validate(schemaLoader, documentLoader)
		if err != nil {
			t.Errorf("Error (%s)\n", err.Error())
		}
		givenValid := result.Valid()

		if displayErrorMessages {
			for vErrI, vErr := range result.Errors() {
				fmt.Printf("  Error (%d) | %s\n", vErrI, vErr)
			}
		}

		expectedValid, _ := strconv.ParseBool(testJson["valid"])
		if givenValid != expectedValid {
			t.Errorf("Test failed : %s :: %s, expects %t, given %t\n", testJson["phase"], testJson["test"], expectedValid, givenValid)
		}

		if !givenValid && testJson["errors"] != "" {
			expectedErrors := rxSplitErrors.Split(testJson["errors"], -1)
			errors := result.Errors()
			if len(errors) != len(expectedErrors) {
				t.Errorf("Test failed : %s :: %s, expects %d errors, given %d errors\n", testJson["phase"], testJson["test"], len(expectedErrors), len(errors))
			}

			actualErrors := make([]string, 0)
			for _, e := range result.Errors() {
				actualErrors = append(actualErrors, e.Type())
			}

			sort.Strings(actualErrors)
			sort.Strings(expectedErrors)
			if !reflect.DeepEqual(actualErrors, expectedErrors) {
				t.Errorf("Test failed : %s :: %s, expected '%s' errors, given '%s' errors\n", testJson["phase"], testJson["test"], strings.Join(expectedErrors, ", "), strings.Join(actualErrors, ", "))
			}
		}

	}

<<<<<<< HEAD
	fmt.Printf("\n%d tests performed / %d total tests to perform ( %.2f %% )\n", len(JsonSchemaTestSuiteMap), 248, float32(len(JsonSchemaTestSuiteMap))/248.0*100.0)
}

const circularReference = `{
	"type": "object",
	"properties": {
		"games": {
			"type": "array",
			"items": {
				"$ref": "#/definitions/game"
			}
		}
	},
	"definitions": {
		"game": {
			"type": "object",
			"properties": {
				"winner": {
					"$ref": "#/definitions/player"
				},
				"loser": {
					"$ref": "#/definitions/player"
				}
			}
		},
		"player": {
			"type": "object",
			"properties": {
				"user": {
					"$ref": "#/definitions/user"
				},
				"game": {
					"$ref": "#/definitions/game"
				}
			}
		},
		"user": {
			"type": "object",
			"properties": {
				"fullName": {
					"type": "string"
				}
			}
		}
	}
}`

func TestCircularReference(t *testing.T) {
	loader := NewStringLoader(circularReference)
	// call the target function
	_, err := NewSchema(loader)
	if err != nil {
		t.Errorf("Got error: %s", err.Error())
	}
}

// From http://json-schema.org/examples.html
const simpleSchema = `{
  "title": "Example Schema",
  "type": "object",
  "properties": {
    "firstName": {
      "type": "string"
    },
    "lastName": {
      "type": "string"
    },
    "age": {
      "description": "Age in years",
      "type": "integer",
      "minimum": 0
    }
  },
  "required": ["firstName", "lastName"]
}`

func TestLoaders(t *testing.T) {
	// setup reader loader
	reader := bytes.NewBufferString(simpleSchema)
	readerLoader, wrappedReader := NewReaderLoader(reader)

	// drain reader
	by, err := ioutil.ReadAll(wrappedReader)
	assert.Nil(t, err)
	assert.Equal(t, simpleSchema, string(by))

	// setup writer loaders
	writer := &bytes.Buffer{}
	writerLoader, wrappedWriter := NewWriterLoader(writer)

	// fill writer
	n, err := io.WriteString(wrappedWriter, simpleSchema)
	assert.Nil(t, err)
	assert.Equal(t, n, len(simpleSchema))

	loaders := []JSONLoader{
		NewStringLoader(simpleSchema),
		readerLoader,
		writerLoader,
	}

	for _, l := range loaders {
		_, err := NewSchema(l)
		assert.Nil(t, err, "loader: %T", l)
	}
}

const invalidPattern = `{
  "title": "Example Pattern",
  "type": "object",
  "properties": {
    "invalid": {
      "type": "string",
      "pattern": 99999
    }
  }
}`

func TestLoadersWithInvalidPattern(t *testing.T) {
	// setup reader loader
	reader := bytes.NewBufferString(invalidPattern)
	readerLoader, wrappedReader := NewReaderLoader(reader)

	// drain reader
	by, err := ioutil.ReadAll(wrappedReader)
	assert.Nil(t, err)
	assert.Equal(t, invalidPattern, string(by))

	// setup writer loaders
	writer := &bytes.Buffer{}
	writerLoader, wrappedWriter := NewWriterLoader(writer)

	// fill writer
	n, err := io.WriteString(wrappedWriter, invalidPattern)
	assert.Nil(t, err)
	assert.Equal(t, n, len(invalidPattern))

	loaders := []JSONLoader{
		NewStringLoader(invalidPattern),
		readerLoader,
		writerLoader,
	}

	for _, l := range loaders {
		_, err := NewSchema(l)
		assert.NotNil(t, err, "expected error loading invalid pattern: %T", l)
	}
=======
	fmt.Printf("\n%d tests performed / %d total tests to perform ( %.2f %% )\n\n", len(JsonSchemaTestSuiteMap), 248, float32(len(JsonSchemaTestSuiteMap))/248.0*100.0)
>>>>>>> 5d75579f
}<|MERGE_RESOLUTION|>--- conflicted
+++ resolved
@@ -417,8 +417,7 @@
 
 	}
 
-<<<<<<< HEAD
-	fmt.Printf("\n%d tests performed / %d total tests to perform ( %.2f %% )\n", len(JsonSchemaTestSuiteMap), 248, float32(len(JsonSchemaTestSuiteMap))/248.0*100.0)
+	fmt.Printf("\n%d tests performed / %d total tests to perform ( %.2f %% )\n\n", len(JsonSchemaTestSuiteMap), 248, float32(len(JsonSchemaTestSuiteMap))/248.0*100.0)
 }
 
 const circularReference = `{
@@ -565,7 +564,4 @@
 		_, err := NewSchema(l)
 		assert.NotNil(t, err, "expected error loading invalid pattern: %T", l)
 	}
-=======
-	fmt.Printf("\n%d tests performed / %d total tests to perform ( %.2f %% )\n\n", len(JsonSchemaTestSuiteMap), 248, float32(len(JsonSchemaTestSuiteMap))/248.0*100.0)
->>>>>>> 5d75579f
 }