// Copyright 2013 xeipuuv ( https://github.com/xeipuuv )
//
// Licensed under the Apache License, Version 2.0 (the "License");
// you may not use this file except in compliance with the License.
// You may obtain a copy of the License at
//
//   http://www.apache.org/licenses/LICENSE-2.0
//
// Unless required by applicable law or agreed to in writing, software
// distributed under the License is distributed on an "AS IS" BASIS,
// WITHOUT WARRANTIES OR CONDITIONS OF ANY KIND, either express or implied.
// See the License for the specific language governing permissions and
// limitations under the License.

// author           xeipuuv
// author-github    https://github.com/xeipuuv
// author-mail      sigu.399@gmail.com
//
// repository-name  gojsonschema
// repository-desc  An implementation of JSON Schema, based on IETF's draft v4 - Go language.
//
// description		Defines resources pooling.
//                  Eases referencing and avoids downloading the same resource twice.
//
// created          26-02-2013

package gojsonschema

import (
	"errors"
	"fmt"
<<<<<<< HEAD
	"github.com/xeipuuv/gojsonreference"
=======
>>>>>>> 73b2f398
	"strings"

	"github.com/sigu-399/gojsonreference"
)

type schemaPoolDocument struct {
	Document interface{}
}

type schemaPool struct {
	schemaPoolDocuments map[string]*schemaPoolDocument
	standaloneDocument  interface{}
}

func newSchemaPool() *schemaPool {

	p := &schemaPool{}
	p.schemaPoolDocuments = make(map[string]*schemaPoolDocument)
	p.standaloneDocument = nil

	return p
}

func (p *schemaPool) SetStandaloneDocument(document interface{}) {
	p.standaloneDocument = document
}

func (p *schemaPool) GetStandaloneDocument() (document interface{}) {
	return p.standaloneDocument
}

func (p *schemaPool) GetDocument(reference gojsonreference.JsonReference) (*schemaPoolDocument, error) {

	internalLog(fmt.Sprintf("Get document from pool (%s) :", reference.String()))

	var err error

	// It is not possible to load anything that is not canonical...
	if !reference.IsCanonical() {
		return nil, errors.New(fmt.Sprintf("Reference must be canonical %s", reference))
	}

	refToUrl := reference
	refToUrl.GetUrl().Fragment = ""

	var spd *schemaPoolDocument

	// Try to find the requested document in the pool
	for k := range p.schemaPoolDocuments {
		if k == refToUrl.String() {
			spd = p.schemaPoolDocuments[k]
		}
	}

	if spd != nil {
		internalLog(" Found in pool")
		return spd, nil
	}

	// Load the document

	var document interface{}

	if reference.HasFileScheme {

		internalLog(" Loading new document from file")

		// Load from file
		filename := strings.Replace(refToUrl.String(), "file://", "", -1)
		document, err = GetFileJson(filename)
		if err != nil {
			return nil, err
		}

	} else {

		internalLog(" Loading new document from http")

		// Load from HTTP
		document, err = GetHttpJson(refToUrl.String())
		if err != nil {
			return nil, err
		}

	}

	spd = &schemaPoolDocument{Document: document}
	// add the document to the pool for potential later use
	p.schemaPoolDocuments[refToUrl.String()] = spd

	return spd, nil
}<|MERGE_RESOLUTION|>--- conflicted
+++ resolved
@@ -29,13 +29,9 @@
 import (
 	"errors"
 	"fmt"
-<<<<<<< HEAD
-	"github.com/xeipuuv/gojsonreference"
-=======
->>>>>>> 73b2f398
 	"strings"
 
-	"github.com/sigu-399/gojsonreference"
+	"github.com/xeipuuv/gojsonreference"
 )
 
 type schemaPoolDocument struct {
