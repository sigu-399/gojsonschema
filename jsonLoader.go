// Copyright 2015 xeipuuv ( https://github.com/xeipuuv )
//
// Licensed under the Apache License, Version 2.0 (the "License");
// you may not use this file except in compliance with the License.
// You may obtain a copy of the License at
//
//   http://www.apache.org/licenses/LICENSE-2.0
//
// Unless required by applicable law or agreed to in writing, software
// distributed under the License is distributed on an "AS IS" BASIS,
// WITHOUT WARRANTIES OR CONDITIONS OF ANY KIND, either express or implied.
// See the License for the specific language governing permissions and
// limitations under the License.

// author           xeipuuv
// author-github    https://github.com/xeipuuv
// author-mail      xeipuuv@gmail.com
//
// repository-name  gojsonschema
// repository-desc  An implementation of JSON Schema, based on IETF's draft v4 - Go language.
//
// description		Different strategies to load JSON files.
// 					Includes References (file and HTTP), JSON strings and Go types.
//
// created          01-02-2015

package gojsonschema

import (
	"bytes"
	"encoding/json"
	"errors"
	"io"
	"io/ioutil"
	"net/http"
	"os"
	"path/filepath"
	"runtime"
	"strings"

	"github.com/xeipuuv/gojsonreference"
)

var osFS = osFileSystem(os.Open)

// JSONLoader defines the JSON loader interface
type JSONLoader interface {
	JsonSource() interface{}
	LoadJSON() (interface{}, error)
	JsonReference() (gojsonreference.JsonReference, error)
	LoaderFactory() JSONLoaderFactory
}

// JSONLoaderFactory defines the JSON loader factory interface
type JSONLoaderFactory interface {
	// New creates a new JSON loader for the given source
	New(source string) JSONLoader
}

// DefaultJSONLoaderFactory is the default JSON loader factory
type DefaultJSONLoaderFactory struct {
}

// FileSystemJSONLoaderFactory is a JSON loader factory that uses http.FileSystem
type FileSystemJSONLoaderFactory struct {
	fs http.FileSystem
}

// New creates a new JSON loader for the given source
func (d DefaultJSONLoaderFactory) New(source string) JSONLoader {
	return &jsonReferenceLoader{
		fs:     osFS,
		source: source,
	}
}

// New creates a new JSON loader for the given source
func (f FileSystemJSONLoaderFactory) New(source string) JSONLoader {
	return &jsonReferenceLoader{
		fs:     f.fs,
		source: source,
	}
}

// osFileSystem is a functional wrapper for os.Open that implements http.FileSystem.
type osFileSystem func(string) (*os.File, error)

// Opens a file with the given name
func (o osFileSystem) Open(name string) (http.File, error) {
	return o(name)
}

// JSON Reference loader
// references are used to load JSONs from files and HTTP

type jsonReferenceLoader struct {
	fs     http.FileSystem
	source string
}

func (l *jsonReferenceLoader) JsonSource() interface{} {
	return l.source
}

func (l *jsonReferenceLoader) JsonReference() (gojsonreference.JsonReference, error) {
	return gojsonreference.NewJsonReference(l.JsonSource().(string))
}

func (l *jsonReferenceLoader) LoaderFactory() JSONLoaderFactory {
	return &FileSystemJSONLoaderFactory{
		fs: l.fs,
	}
}

// NewReferenceLoader returns a JSON reference loader using the given source and the local OS file system.
func NewReferenceLoader(source string) JSONLoader {
	return &jsonReferenceLoader{
		fs:     osFS,
		source: source,
	}
}

// NewReferenceLoaderFileSystem returns a JSON reference loader using the given source and file system.
func NewReferenceLoaderFileSystem(source string, fs http.FileSystem) JSONLoader {
	return &jsonReferenceLoader{
		fs:     fs,
		source: source,
	}
}

func (l *jsonReferenceLoader) LoadJSON() (interface{}, error) {

	var err error

	reference, err := gojsonreference.NewJsonReference(l.JsonSource().(string))
	if err != nil {
		return nil, err
	}

	refToURL := reference
	refToURL.GetUrl().Fragment = ""

	var document interface{}

	if reference.HasFileScheme {

		filename := strings.TrimPrefix(refToURL.String(), "file://")
		if runtime.GOOS == "windows" {
			// on Windows, a file URL may have an extra leading slash, use slashes
			// instead of backslashes, and have spaces escaped
			filename = strings.TrimPrefix(filename, "/")
			filename = filepath.FromSlash(filename)
		}

		document, err = l.loadFromFile(filename)
		if err != nil {
			return nil, err
		}

	} else {

		document, err = l.loadFromHTTP(refToURL.String())
		if err != nil {
			return nil, err
		}

	}

	return document, nil

}

func (l *jsonReferenceLoader) loadFromHTTP(address string) (interface{}, error) {

	// returned cached versions for metaschemas for drafts 4, 6 and 7
	// for performance and allow for easier offline use
	if metaSchema := drafts.GetMetaSchema(address); metaSchema != "" {
		return decodeJSONUsingNumber(strings.NewReader(metaSchema))
	}

	resp, err := http.Get(address)
	if err != nil {
		return nil, err
	}

	// must return HTTP Status 200 OK
	if resp.StatusCode != http.StatusOK {
		return nil, errors.New(formatErrorDescription(Locale.HttpBadStatus(), ErrorDetails{"status": resp.Status}))
	}

	bodyBuff, err := ioutil.ReadAll(resp.Body)
	if err != nil {
		return nil, err
	}

	return decodeJSONUsingNumber(bytes.NewReader(bodyBuff))
}

func (l *jsonReferenceLoader) loadFromFile(path string) (interface{}, error) {
	f, err := l.fs.Open(path)
	if err != nil {
		return nil, err
	}
	defer f.Close()

	bodyBuff, err := ioutil.ReadAll(f)
	if err != nil {
		return nil, err
	}

	return decodeJSONUsingNumber(bytes.NewReader(bodyBuff))

}

// JSON string loader

type jsonStringLoader struct {
	source string
}

func (l *jsonStringLoader) JsonSource() interface{} {
	return l.source
}

func (l *jsonStringLoader) JsonReference() (gojsonreference.JsonReference, error) {
	return gojsonreference.NewJsonReference("#")
}

func (l *jsonStringLoader) LoaderFactory() JSONLoaderFactory {
	return &DefaultJSONLoaderFactory{}
}

// NewStringLoader creates a new JSONLoader, taking a string as source
func NewStringLoader(source string) JSONLoader {
	return &jsonStringLoader{source: source}
}

func (l *jsonStringLoader) LoadJSON() (interface{}, error) {

	return decodeJSONUsingNumber(strings.NewReader(l.JsonSource().(string)))

}

// JSON bytes loader

type jsonBytesLoader struct {
	source []byte
}

func (l *jsonBytesLoader) JsonSource() interface{} {
	return l.source
}

func (l *jsonBytesLoader) JsonReference() (gojsonreference.JsonReference, error) {
	return gojsonreference.NewJsonReference("#")
}

func (l *jsonBytesLoader) LoaderFactory() JSONLoaderFactory {
	return &DefaultJSONLoaderFactory{}
}

// NewBytesLoader creates a new JSONLoader, taking a `[]byte` as source
func NewBytesLoader(source []byte) JSONLoader {
	return &jsonBytesLoader{source: source}
}

func (l *jsonBytesLoader) LoadJSON() (interface{}, error) {
	return decodeJSONUsingNumber(bytes.NewReader(l.JsonSource().([]byte)))
}

// JSON Go (types) loader
// used to load JSONs from the code as maps, interface{}, structs ...

type jsonGoLoader struct {
	source interface{}
}

func (l *jsonGoLoader) JsonSource() interface{} {
	return l.source
}

func (l *jsonGoLoader) JsonReference() (gojsonreference.JsonReference, error) {
	return gojsonreference.NewJsonReference("#")
}

func (l *jsonGoLoader) LoaderFactory() JSONLoaderFactory {
	return &DefaultJSONLoaderFactory{}
}

// NewGoLoader creates a new JSONLoader from a given Go struct
func NewGoLoader(source interface{}) JSONLoader {
	return &jsonGoLoader{source: source}
}

func (l *jsonGoLoader) LoadJSON() (interface{}, error) {
<<<<<<< HEAD
	return l.JsonSource(), nil
=======

	// convert it to a compliant JSON first to avoid types "mismatches"

	jsonBytes, err := json.Marshal(l.JsonSource())
	if err != nil {
		return nil, err
	}

	return decodeJSONUsingNumber(bytes.NewReader(jsonBytes))

>>>>>>> 16a6735d
}

type jsonIOLoader struct {
	buf *bytes.Buffer
}

// NewReaderLoader creates a new JSON loader using the provided io.Reader
func NewReaderLoader(source io.Reader) (JSONLoader, io.Reader) {
	buf := &bytes.Buffer{}
	return &jsonIOLoader{buf: buf}, io.TeeReader(source, buf)
}

// NewWriterLoader creates a new JSON loader using the provided io.Writer
func NewWriterLoader(source io.Writer) (JSONLoader, io.Writer) {
	buf := &bytes.Buffer{}
	return &jsonIOLoader{buf: buf}, io.MultiWriter(source, buf)
}

func (l *jsonIOLoader) JsonSource() interface{} {
	return l.buf.String()
}

func (l *jsonIOLoader) LoadJSON() (interface{}, error) {
	return decodeJSONUsingNumber(l.buf)
}

func (l *jsonIOLoader) JsonReference() (gojsonreference.JsonReference, error) {
	return gojsonreference.NewJsonReference("#")
}

func (l *jsonIOLoader) LoaderFactory() JSONLoaderFactory {
	return &DefaultJSONLoaderFactory{}
}

// JSON raw loader
// In case the JSON is already marshalled to interface{} use this loader
// This is used for testing as otherwise there is no guarantee the JSON is marshalled
// "properly" by using https://golang.org/pkg/encoding/json/#Decoder.UseNumber
type jsonRawLoader struct {
	source interface{}
}

// NewRawLoader creates a new JSON raw loader for the given source
func NewRawLoader(source interface{}) JSONLoader {
	return &jsonRawLoader{source: source}
}
func (l *jsonRawLoader) JsonSource() interface{} {
	return l.source
}
func (l *jsonRawLoader) LoadJSON() (interface{}, error) {
	return l.source, nil
}
func (l *jsonRawLoader) JsonReference() (gojsonreference.JsonReference, error) {
	return gojsonreference.NewJsonReference("#")
}
func (l *jsonRawLoader) LoaderFactory() JSONLoaderFactory {
	return &DefaultJSONLoaderFactory{}
}

func decodeJSONUsingNumber(r io.Reader) (interface{}, error) {

	var document interface{}

	decoder := json.NewDecoder(r)
	decoder.UseNumber()

	err := decoder.Decode(&document)
	if err != nil {
		return nil, err
	}

	return document, nil

}<|MERGE_RESOLUTION|>--- conflicted
+++ resolved
@@ -129,7 +129,6 @@
 }
 
 func (l *jsonReferenceLoader) LoadJSON() (interface{}, error) {
-
 	var err error
 
 	reference, err := gojsonreference.NewJsonReference(l.JsonSource().(string))
@@ -293,20 +292,7 @@
 }
 
 func (l *jsonGoLoader) LoadJSON() (interface{}, error) {
-<<<<<<< HEAD
 	return l.JsonSource(), nil
-=======
-
-	// convert it to a compliant JSON first to avoid types "mismatches"
-
-	jsonBytes, err := json.Marshal(l.JsonSource())
-	if err != nil {
-		return nil, err
-	}
-
-	return decodeJSONUsingNumber(bytes.NewReader(jsonBytes))
-
->>>>>>> 16a6735d
 }
 
 type jsonIOLoader struct {
